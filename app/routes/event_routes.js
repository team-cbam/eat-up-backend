--- conflicted
+++ resolved
@@ -26,14 +26,7 @@
 
 // instantiate a router (mini app that only handles routes)
 const router = express.Router()
-<<<<<<< HEAD
 
-=======
-// const multer = require('multer')
-// const upload = multer()
-// const uploadImage = require('../../lib/s3UploadApi')
-//
->>>>>>> a71ce652
 // INDEX
 // GET /events
 router.get('/events', (req, res, next) => {
@@ -136,13 +129,6 @@
 // UPDATE
 // PATCH /events/5a7db6c74d55bc51bdf39793
 router.patch('/events/:id', removeBlanks, (req, res, next) => {
-<<<<<<< HEAD
-=======
-  // if the client attempts to change the `owner` property by including a new
-  // owner, prevent that by deleting that key/value pair
-  delete req.body.event.owner
-  console.log(req.body.event)
->>>>>>> a71ce652
   Event.findById(req.params.id)
     .then(handle404)
     .then(event => {
