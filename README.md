<<<<<<< HEAD
# **Welcome to “Eat Up”!**
=======
# Welcome to “Eat Up”!
>>>>>>> a8018611

#### ABOUT EAT UP
Eat Up (tm) is a scrumptious social site for scheduling your snacking shindigs!!  No more missing out on carnitas because your calendar was too cluttered, no more missing spaghetti due to scheduling snafus - get your designated dining done right with the app that helps you find and manage food related events you’ll want to attend!

#### HOW EAT UP WORKS
Anyone can browse Eat Up and view food related events, but to really harness the power, sign up and then sign in.  Being a registered user will allow you to create your own events that you’d like to draw the public to.  As a registered user you’ll also be able to RSVP to events of interest to you so you don’t miss a chance to attend those exciting edible endeavors!
<<<<<<< HEAD
#### Deployed Site Link:  <https://team-cbam.github.io/eat-up-client/>
#### Front End Github Repo - <https://github.com/team-cbam/eat-up-client>
#### Back End Github Repo - <https://github.com/team-cbam/eat-up-backend>

#### TECHNOLOGIES USED:
-   HTML
-   CSS
-   JAVASCRIPT
-   JQUERY
-   AJAX
-   HEROKU
-   HANDLEBARS
-   GITHUB VERSION CONTROL
-   AWS CLOUD HOSTING
-   SCSS
-   EXPRESS
-   MONGOOSE
-   MONGO DB


#### USER STORIES
-   As an unregistered user, I would like to sign up with email and password.
-   As a registered user, I would like to sign in with email and password.
-   As a signed in user, I would like to change password.
-   As a signed in user, I would like to sign out.
-   As an unregistered user, I would like to see all events.
-   As a signed in user, I would like to RSVP to an event.
-   As a signed in user, I would like to create my own event.
-   As a signed in user, I would like to update my own events.
-   As a signed in user, I would like to delete my own events.

##### WIREFRAMES:
-   <https://i.imgur.com/jVGhplm.png>
-   <https://i.imgur.com/ITX55mJ.png>
-   <https://i.imgur.com/guyRDKx.png>
-   <https://i.imgur.com/v9Wegan.png>
-   <https://i.imgur.com/KBiekoC.png>
-   <https://i.imgur.com/JXLZCky.png>

##### ERD:
-   <https://i.imgur.com/n6vknA0.png>
=======

#### [Deployed Site](https://team-cbam.github.io/eat-up-client/)
#### [Back End Deployed Site](https://shielded-wildwood-50568.herokuapp.com/)
#### [Front End Github Repo](https://github.com/team-cbam/eat-up-client)

#### TECHNOLOGIES USED:
- HTML
- CSS
- JavaScript
- jQuery
- AJAX
- Heroku
- Handlebars
- GitHub Version Control
- AWS Cloud Hosting
- SCSS
- Express
- Mongoose
- MongoDB


#### ERD:
https://i.imgur.com/n6vknA0.png
>>>>>>> a8018611

#### Catalog of Routes:
| HTTP Verb    | Paths    |
| --------- |: --------- :|
| POST     | /sign-up |
| POST     | /sign-in     |
| PATCH | /change-password  |
| DELETE | /sign-out      |
| GET | /events      |
| GET | /events/:id      |
| POST | /events      |
| PATCH | /events/:id      |
| DELETE | /events/:id      |

<<<<<<< HEAD
#### PLANNING, PROCESS & PROBLEM SOLVING:
=======
#### Planning, Process & Problem Solving:
>>>>>>> a8018611
The team met together to discuss our project and broke it down into the major elements.  We the examined those elements to break them down into small tasks.  We created a Trello tracking board for these small tasks which were coded by color labels according to the major element they applied to.  We decided that our sprints would be every half day so  day one started with sprint planning and a quick stand up and we wrapped at lunchtime with a srpint retrospective where we discussed what worked well and what could be improved about our processes.


After lunch we did another stand up and our second sprint planning to determie what tickets were still in progress and what was next in the queue to complete in order to achieve MVP.  Any problems encountered were first researched by the developer facing it, and then discussed among the group as an escalation. If we weren’t able to solve the issue via quorum, it went to the issue queue.
Problems in process or with the group were otherwise highlighted in the sprints retrospective and addressed by the scrum master.<|MERGE_RESOLUTION|>--- conflicted
+++ resolved
@@ -1,15 +1,11 @@
-<<<<<<< HEAD
 # **Welcome to “Eat Up”!**
-=======
-# Welcome to “Eat Up”!
->>>>>>> a8018611
 
 #### ABOUT EAT UP
 Eat Up (tm) is a scrumptious social site for scheduling your snacking shindigs!!  No more missing out on carnitas because your calendar was too cluttered, no more missing spaghetti due to scheduling snafus - get your designated dining done right with the app that helps you find and manage food related events you’ll want to attend!
 
 #### HOW EAT UP WORKS
 Anyone can browse Eat Up and view food related events, but to really harness the power, sign up and then sign in.  Being a registered user will allow you to create your own events that you’d like to draw the public to.  As a registered user you’ll also be able to RSVP to events of interest to you so you don’t miss a chance to attend those exciting edible endeavors!
-<<<<<<< HEAD
+
 #### Deployed Site Link:  <https://team-cbam.github.io/eat-up-client/>
 #### Front End Github Repo - <https://github.com/team-cbam/eat-up-client>
 #### Back End Github Repo - <https://github.com/team-cbam/eat-up-backend>
@@ -51,31 +47,6 @@
 
 ##### ERD:
 -   <https://i.imgur.com/n6vknA0.png>
-=======
-
-#### [Deployed Site](https://team-cbam.github.io/eat-up-client/)
-#### [Back End Deployed Site](https://shielded-wildwood-50568.herokuapp.com/)
-#### [Front End Github Repo](https://github.com/team-cbam/eat-up-client)
-
-#### TECHNOLOGIES USED:
-- HTML
-- CSS
-- JavaScript
-- jQuery
-- AJAX
-- Heroku
-- Handlebars
-- GitHub Version Control
-- AWS Cloud Hosting
-- SCSS
-- Express
-- Mongoose
-- MongoDB
-
-
-#### ERD:
-https://i.imgur.com/n6vknA0.png
->>>>>>> a8018611
 
 #### Catalog of Routes:
 | HTTP Verb    | Paths    |
@@ -90,11 +61,8 @@
 | PATCH | /events/:id      |
 | DELETE | /events/:id      |
 
-<<<<<<< HEAD
-#### PLANNING, PROCESS & PROBLEM SOLVING:
-=======
 #### Planning, Process & Problem Solving:
->>>>>>> a8018611
+
 The team met together to discuss our project and broke it down into the major elements.  We the examined those elements to break them down into small tasks.  We created a Trello tracking board for these small tasks which were coded by color labels according to the major element they applied to.  We decided that our sprints would be every half day so  day one started with sprint planning and a quick stand up and we wrapped at lunchtime with a srpint retrospective where we discussed what worked well and what could be improved about our processes.
 
 
